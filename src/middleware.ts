import { authMiddleware, redirectToSignIn } from '@clerk/nextjs';
import { getSubscriptions } from './lib/fetch/subscriptions';
<<<<<<< HEAD
=======
import logger from './lib/logger';
>>>>>>> 6b3aa80f
import { NextResponse } from 'next/server';
import {
  checkoutSessionRateLimit,
  customerRateLimit,
  dashboardRateLimit,
  generalApiRateLimit,
  gtmRateLimit,
  portalSessionRateLimit,
  priceRateLimit,
  productRateLimit,
  subscriptionRateLimit,
  userRateLimit,
} from './lib/redis/rateLimits';

export default authMiddleware({
  afterAuth: async (auth, req) => {
    if (!auth.userId && !auth.isPublicRoute) {
      return redirectToSignIn({ returnBackUrl: req.url ?? '/' });
    }

    const ip = req.ip ?? '127.0.0.1';

    // Your subscription and rate limit checks here
    try {
      if (auth.userId) {
        // Define a mapping between paths and product IDs
        const regexToProductIds = {
          '^/dashboard/gtm.*': [
            'prod_OZZrME91D1Tyue',
            'prod_OaGCBK8Qe6Vofp',
            'prod_OoCMHi502SCeOH',
          ],
          '^/dashboard/ga.*': ['prod_OQ3TPC9yMxJAeN'],
        };

        // Subscription check
        for (const [regexString, productIds] of Object.entries(
          regexToProductIds
        )) {
          const regex = new RegExp(regexString);
          if (regex.test(req.nextUrl.pathname)) {
            const subscriptions = await getSubscriptions(auth.userId);
            const activeProductIds = subscriptions
              .filter((subscription) => subscription.status === 'active')
              .map((subscription) => subscription.productId);

            if (
              !activeProductIds.some((productId) =>
                productIds.includes(productId)
              )
            ) {
<<<<<<< HEAD
              return NextResponse.redirect(new URL('/blocked', req.url));
            }
          }
        }

        // Rate limit check
        // Check the general API rate limit
        const generalRateLimitResult = await generalApiRateLimit.limit(ip);
        if (!generalRateLimitResult.success) {
          return NextResponse.redirect(new URL('/blocked', req.url));
        }

=======
              logger.error(
                `User ${auth.userId} tried to access ${req.nextUrl.pathname} without the required subscription`
              );
              return NextResponse.redirect(new URL('/blocked', req.url));
            }
          }
        }

        // Rate limit check
        // Check the general API rate limit
        const generalRateLimitResult = await generalApiRateLimit.limit(ip);
        if (!generalRateLimitResult.success) {
          logger.error(
            `General API rate limit reached for IP ${ip} - ${generalRateLimitResult.remaining} remaining`
          );
          return NextResponse.redirect(new URL('/blocked', req.url));
        }

>>>>>>> 6b3aa80f
        // rate limit check
        const rateLimitRules = [
          {
            urlPattern: new RegExp('/dashboard($|/.*)'),
            rateLimit: dashboardRateLimit,
          },
          {
            urlPattern: new RegExp('/api/dashboard($|/.*)'),
            rateLimit: gtmRateLimit,
          },
          {
            urlPattern: new RegExp('/api/users($|/.*)'),
            rateLimit: userRateLimit,
          },
          {
            urlPattern: new RegExp('/api/customers($|/.*)'),
            rateLimit: customerRateLimit,
          },
          {
            urlPattern: new RegExp('/api/subscriptions($|/.*)'),
            rateLimit: subscriptionRateLimit,
          },
          {
            urlPattern: new RegExp('/api/products($|/.*)'),
            rateLimit: productRateLimit,
          },
          {
            urlPattern: new RegExp('/api/prices($|/.*)'),
            rateLimit: priceRateLimit,
          },
          {
            urlPattern: new RegExp('/api/create-checkout-session($|/.*)'),
            rateLimit: checkoutSessionRateLimit,
          },
          {
            urlPattern: new RegExp('/api/create-portal-link($|/.*)'),
            rateLimit: portalSessionRateLimit,
          },
        ];

        // Check the rate limit for each rule - Comment out while testing
        for (const rule of rateLimitRules) {
          if (rule.urlPattern.test(req.nextUrl.pathname)) {
            const rateLimitResult = await rule.rateLimit.limit(ip);

            if (!rateLimitResult.success) {
<<<<<<< HEAD
=======
              logger.error(
                `Feature rate limit reached for IP ${ip} - ${rateLimitResult.remaining} remaining - ${rule.urlPattern}}`
              );
>>>>>>> 6b3aa80f
              return NextResponse.redirect(new URL('/blocked', req.url));
            }
          }
        }
      }
    } catch (error) {
<<<<<<< HEAD
=======
      console.error(`Error in middleware: ${error}`);
>>>>>>> 6b3aa80f
      return NextResponse.error();
    }

    // Continue with the request if user is authorized and passes all checks
    return NextResponse.next();
  },
  publicRoutes: [
    '/',
    '/about',
    '/features',
    '/pricing',
    '/contact',
    '/api/webhooks(.*)',
  ],
  apiRoutes: [
    '/api/dashboard/(.*)',
    '/api/users/(.*)',
    '/api/customers/(.*)',
    '/api/subscriptions/(.*)',
    '/api/products/(.*)',
    '/api/prices/(.*)',
    '/api/create-checkout-session',
    '/api/create-portal-link',
  ],
});

export const config = {
  matcher: ['/((?!.+\\.[\\w]+$|_next).*)', '/', '/(api|trpc)(.*)'],
};<|MERGE_RESOLUTION|>--- conflicted
+++ resolved
@@ -1,16 +1,18 @@
 import { authMiddleware, redirectToSignIn } from '@clerk/nextjs';
 import { getSubscriptions } from './lib/fetch/subscriptions';
-<<<<<<< HEAD
-=======
-import logger from './lib/logger';
->>>>>>> 6b3aa80f
 import { NextResponse } from 'next/server';
 import {
   checkoutSessionRateLimit,
   customerRateLimit,
   dashboardRateLimit,
+  dashboardRateLimit,
   generalApiRateLimit,
   gtmRateLimit,
+  portalSessionRateLimit,
+  priceRateLimit,
+  productRateLimit,
+  subscriptionRateLimit,
+  userRateLimit,
   portalSessionRateLimit,
   priceRateLimit,
   productRateLimit,
@@ -39,6 +41,27 @@
           '^/dashboard/ga.*': ['prod_OQ3TPC9yMxJAeN'],
         };
 
+export default authMiddleware({
+  afterAuth: async (auth, req) => {
+    if (!auth.userId && !auth.isPublicRoute) {
+      return redirectToSignIn({ returnBackUrl: req.url ?? '/' });
+    }
+
+    const ip = req.ip ?? '127.0.0.1';
+
+    // Your subscription and rate limit checks here
+    try {
+      if (auth.userId) {
+        // Define a mapping between paths and product IDs
+        const regexToProductIds = {
+          '^/dashboard/gtm.*': [
+            'prod_OZZrME91D1Tyue',
+            'prod_OaGCBK8Qe6Vofp',
+            'prod_OoCMHi502SCeOH',
+          ],
+          '^/dashboard/ga.*': ['prod_OQ3TPC9yMxJAeN'],
+        };
+
         // Subscription check
         for (const [regexString, productIds] of Object.entries(
           regexToProductIds
@@ -49,13 +72,22 @@
             const activeProductIds = subscriptions
               .filter((subscription) => subscription.status === 'active')
               .map((subscription) => subscription.productId);
+        // Subscription check
+        for (const [regexString, productIds] of Object.entries(
+          regexToProductIds
+        )) {
+          const regex = new RegExp(regexString);
+          if (regex.test(req.nextUrl.pathname)) {
+            const subscriptions = await getSubscriptions(auth.userId);
+            const activeProductIds = subscriptions
+              .filter((subscription) => subscription.status === 'active')
+              .map((subscription) => subscription.productId);
 
             if (
               !activeProductIds.some((productId) =>
                 productIds.includes(productId)
               )
             ) {
-<<<<<<< HEAD
               return NextResponse.redirect(new URL('/blocked', req.url));
             }
           }
@@ -68,26 +100,45 @@
           return NextResponse.redirect(new URL('/blocked', req.url));
         }
 
-=======
-              logger.error(
-                `User ${auth.userId} tried to access ${req.nextUrl.pathname} without the required subscription`
-              );
-              return NextResponse.redirect(new URL('/blocked', req.url));
-            }
-          }
-        }
-
-        // Rate limit check
-        // Check the general API rate limit
-        const generalRateLimitResult = await generalApiRateLimit.limit(ip);
-        if (!generalRateLimitResult.success) {
-          logger.error(
-            `General API rate limit reached for IP ${ip} - ${generalRateLimitResult.remaining} remaining`
-          );
-          return NextResponse.redirect(new URL('/blocked', req.url));
-        }
-
->>>>>>> 6b3aa80f
+        // rate limit check
+        const rateLimitRules = [
+          {
+            urlPattern: new RegExp('/dashboard($|/.*)'),
+            rateLimit: dashboardRateLimit,
+          },
+          {
+            urlPattern: new RegExp('/api/dashboard($|/.*)'),
+            rateLimit: gtmRateLimit,
+          },
+          {
+            urlPattern: new RegExp('/api/users($|/.*)'),
+            rateLimit: userRateLimit,
+          },
+          {
+            urlPattern: new RegExp('/api/customers($|/.*)'),
+            rateLimit: customerRateLimit,
+          },
+          {
+            urlPattern: new RegExp('/api/subscriptions($|/.*)'),
+            rateLimit: subscriptionRateLimit,
+          },
+          {
+            urlPattern: new RegExp('/api/products($|/.*)'),
+            rateLimit: productRateLimit,
+          },
+          {
+            urlPattern: new RegExp('/api/prices($|/.*)'),
+            rateLimit: priceRateLimit,
+          },
+          {
+            urlPattern: new RegExp('/api/create-checkout-session($|/.*)'),
+            rateLimit: checkoutSessionRateLimit,
+          },
+          {
+            urlPattern: new RegExp('/api/create-portal-link($|/.*)'),
+            rateLimit: portalSessionRateLimit,
+          },
+        ];
         // rate limit check
         const rateLimitRules = [
           {
@@ -132,24 +183,18 @@
         for (const rule of rateLimitRules) {
           if (rule.urlPattern.test(req.nextUrl.pathname)) {
             const rateLimitResult = await rule.rateLimit.limit(ip);
+        // Check the rate limit for each rule - Comment out while testing
+        for (const rule of rateLimitRules) {
+          if (rule.urlPattern.test(req.nextUrl.pathname)) {
+            const rateLimitResult = await rule.rateLimit.limit(ip);
 
             if (!rateLimitResult.success) {
-<<<<<<< HEAD
-=======
-              logger.error(
-                `Feature rate limit reached for IP ${ip} - ${rateLimitResult.remaining} remaining - ${rule.urlPattern}}`
-              );
->>>>>>> 6b3aa80f
               return NextResponse.redirect(new URL('/blocked', req.url));
             }
           }
         }
       }
     } catch (error) {
-<<<<<<< HEAD
-=======
-      console.error(`Error in middleware: ${error}`);
->>>>>>> 6b3aa80f
       return NextResponse.error();
     }
 
@@ -178,4 +223,8 @@
 
 export const config = {
   matcher: ['/((?!.+\\.[\\w]+$|_next).*)', '/', '/(api|trpc)(.*)'],
+});
+
+export const config = {
+  matcher: ['/((?!.+\\.[\\w]+$|_next).*)', '/', '/(api|trpc)(.*)'],
 };