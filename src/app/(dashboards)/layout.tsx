--- conflicted
+++ resolved
@@ -1,5 +1,4 @@
 'use server';
-<<<<<<< HEAD
 
 import React from 'react';
 import '../../styles/globals.css';
@@ -11,17 +10,8 @@
 import { notFound } from 'next/navigation';
 import { currentUser } from '@clerk/nextjs';
 import { ClerkProvider } from '@clerk/nextjs';
-=======
-import React from 'react';
-import '../../styles/globals.css';
-import NavApp from '@/src/components/client/Navbar/NavApp';
-import { Providers, ReduxProvider } from '../providers';
-import SideBar from '@/src/components/client/Navbar/SideBar';
-import { Toaster } from 'react-hot-toast';
-import { notFound } from 'next/navigation';
-import { currentUser } from '@clerk/nextjs';
->>>>>>> 6b3aa80f
 
+export default async function DashboardLayout({
 export default async function DashboardLayout({
   // Layouts must accept a children prop.
   // This will be populated with nested layouts or pages
@@ -32,54 +22,35 @@
   const user = await currentUser();
   if (!user) return notFound();
 
+  const user = await currentUser();
+  if (!user) return notFound();
+
   return (
     <ReduxProvider>
-<<<<<<< HEAD
       <html lang="en">
         <ClerkProvider>
           <body className="flex h-screen border-collapse overflow-hidden">
-=======
-      <Providers>
-        <html lang="en">
-          <body className="bg-gray-50">
->>>>>>> 6b3aa80f
             {/* ========== HEADER ========== */}
             <NavApp />
             {/* ========== END HEADER ========== */}
 
             {/* ========== MAIN CONTENT ========== */}
             <SideBar />
+            {/* ========== MAIN CONTENT ========== */}
+            <SideBar />
 
             {/* Content */}
-<<<<<<< HEAD
             <div className="flex-1 overflow-y-auto overflow-x-hidden pt-16 bg-secondary/10 pb-1">
               {/* Page Heading */}
               {children}
               <Toaster />
-=======
-            <div className="w-full pt-10 px-4 sm:px-6 md:px-8 lg:pl-72">
-              {/* Page Heading */}
-              {children}
-              <Toaster
-                position="top-right"
-                reverseOrder={false}
-                toastOptions={{
-                  className: 'z-50',
-                }}
-              />
->>>>>>> 6b3aa80f
               {/* End Page Heading */}
             </div>
             {/* End Content */}
             {/* ========== END MAIN CONTENT ========== */}
           </body>
-<<<<<<< HEAD
         </ClerkProvider>
       </html>
-=======
-        </html>
-      </Providers>
->>>>>>> 6b3aa80f
     </ReduxProvider>
   );
 }