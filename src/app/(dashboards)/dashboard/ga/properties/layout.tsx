--- conflicted
+++ resolved
@@ -43,10 +43,7 @@
         {dimensions}
         {metrics}
         {conversions}
-<<<<<<< HEAD
-=======
         {keyEvents}
->>>>>>> fc040e24
       </div>
     </>
   );
