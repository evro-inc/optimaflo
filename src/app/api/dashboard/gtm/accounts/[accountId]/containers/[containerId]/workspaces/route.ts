--- conflicted
+++ resolved
@@ -1,7 +1,7 @@
 import { NextRequest, NextResponse } from 'next/server';
 import { ValidationError } from '@/src/lib/exceptions';
+import { ValidationError } from '@/src/lib/exceptions';
 import Joi from 'joi';
-<<<<<<< HEAD
 
 import { auth } from '@clerk/nextjs';
 import { notFound } from 'next/navigation';
@@ -31,37 +31,6 @@
   return value;
 }
 
-=======
-import logger from '@/src/lib/logger';
-import { auth } from '@clerk/nextjs';
-import { notFound } from 'next/navigation';
-import { listGtmWorkspaces } from '@/src/lib/fetch/dashboard/gtm/actions/workspaces';
-import { redis } from '@/src/lib/redis/cache';
-import { currentUserOauthAccessToken } from '@/src/lib/clerk';
-import { revalidatePath } from 'next/cache';
-
-/************************************************************************************
- * GET UTILITY FUNCTIONS
- ************************************************************************************/
-/************************************************************************************
-  Validate the GET parameters
-************************************************************************************/
-async function validateGetParams(params) {
-  const schema = Joi.object({
-    accountId: Joi.string()
-      .pattern(/^\d{8,10}$/)
-      .required(),
-    containerId: Joi.string().required(),
-  });
-
-  const { error, value } = schema.validate(params);
-  if (error) {
-    throw new Error(`Validation Error: ${error.message}`);
-  }
-  return value;
-}
-
->>>>>>> 6b3aa80f
 /************************************************************************************
  * POST UTILITY FUNCTIONS
  ************************************************************************************/
@@ -138,6 +107,9 @@
   const { userId } = auth();
   if (!userId) return notFound();
 
+  const { userId } = auth();
+  if (!userId) return notFound();
+
   try {
     const paramsJOI = {
       accountId: params.accountId,
@@ -176,19 +148,11 @@
     });
   } catch (error: any) {
     if (error instanceof ValidationError) {
-<<<<<<< HEAD
-=======
-      console.error('Validation Error: ', error.message);
->>>>>>> 6b3aa80f
       return new NextResponse(JSON.stringify({ error: error.message }), {
         status: 400,
       });
     }
 
-<<<<<<< HEAD
-=======
-    logger.error('Error: ', error);
->>>>>>> 6b3aa80f
     return new NextResponse(JSON.stringify({ error: error.message }), {
       status: 500,
     });
@@ -210,8 +174,14 @@
       containerId: body.containerId,
       name: body.name,
       description: body.description,
+    const postParams = {
+      accountId: body.accountId,
+      containerId: body.containerId,
+      name: body.name,
+      description: body.description,
     };
 
+    const validatedParams = await validatePostParams(postParams);
     const validatedParams = await validatePostParams(postParams);
 
     if (!accessToken) {
@@ -241,10 +211,6 @@
       status: 200,
     });
   } catch (error: any) {
-<<<<<<< HEAD
-=======
-    logger.error('Error: ', error);
->>>>>>> 6b3aa80f
     return new NextResponse(JSON.stringify({ error: error.message }), {
       status: 500,
     });
