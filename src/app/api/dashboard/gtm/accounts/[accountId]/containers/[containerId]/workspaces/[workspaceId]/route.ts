--- conflicted
+++ resolved
@@ -1,5 +1,6 @@
 import { NextRequest, NextResponse } from 'next/server';
 import { tagmanager_v2 } from 'googleapis/build/src/apis/tagmanager/v2';
+import { QuotaLimitError, ValidationError } from '@/src/lib/exceptions';
 import { QuotaLimitError, ValidationError } from '@/src/lib/exceptions';
 import { createOAuth2Client } from '@/src/lib/oauth2Client';
 import prisma from '@/src/lib/prisma';
@@ -28,7 +29,31 @@
       .pattern(/^\d{1,3}$/)
       .required(),
   });
-
+import { limiter } from '@/src/lib/bottleneck';
+import { handleError } from '@/src/lib/fetch/apiUtils';
+import { clerkClient, currentUser } from '@clerk/nextjs';
+import { notFound } from 'next/navigation';
+import { revalidatePath } from 'next/cache';
+
+/************************************************************************************
+ * GET UTILITY FUNCTIONS
+ ************************************************************************************/
+/************************************************************************************
+  Validate the GET parameters
+************************************************************************************/
+async function validateGetParams(params) {
+  const schema = Joi.object({
+    accountId: Joi.string()
+      .pattern(/^\d{10}$/)
+      .required(),
+    containerId: Joi.string().required(),
+    workspaceId: Joi.string()
+      .pattern(/^\d{1,3}$/)
+      .required(),
+  });
+
+  // Validate the accountId against the schema
+  const { error, value } = schema.validate(params);
   // Validate the accountId against the schema
   const { error, value } = schema.validate(params);
 
@@ -60,7 +85,41 @@
     Authorization: `Bearer ${accessToken}`,
     'Content-Type': 'application/json',
   };
-
+  if (error) {
+    // If validation fails, return a 400 Bad Request response
+    return new NextResponse(JSON.stringify({ error: error.message }), {
+      status: 400,
+    });
+  }
+  return value;
+}
+
+/************************************************************************************
+  Function to list or get one GTM workspace
+************************************************************************************/
+async function getWorkspace(
+  userId: string,
+  accountId: string,
+  containerId: string,
+  workspaceId: string,
+  accessToken: string
+) {
+  let retries = 0;
+  const MAX_RETRIES = 3;
+  let delay = 1000;
+
+  const url = `https://www.googleapis.com/tagmanager/v2/accounts/${accountId}/containers/${containerId}/workspaces/${workspaceId}`;
+  const headers = {
+    Authorization: `Bearer ${accessToken}`,
+    'Content-Type': 'application/json',
+  };
+
+  while (retries < MAX_RETRIES) {
+    try {
+      const { remaining } = await gtmRateLimit.blockUntilReady(
+        `user:${userId}`,
+        1000
+      );
   while (retries < MAX_RETRIES) {
     try {
       const { remaining } = await gtmRateLimit.blockUntilReady(
@@ -88,10 +147,6 @@
       }
     } catch (error: any) {
       if (error.code === 429 || error.status === 429) {
-<<<<<<< HEAD
-=======
-        console.warn('Rate limit exceeded. Retrying...');
->>>>>>> 6b3aa80f
         const jitter = Math.random() * 200;
         await new Promise((resolve) => setTimeout(resolve, delay + jitter));
         delay *= 2;
@@ -167,20 +222,12 @@
     );
   } catch (error) {
     if (error instanceof ValidationError) {
-<<<<<<< HEAD
-=======
-      console.error('Validation Error: ', error.message);
->>>>>>> 6b3aa80f
       return new NextResponse(JSON.stringify({ error: error.message }), {
         status: 400,
       });
     }
-<<<<<<< HEAD
-=======
-
-    console.error('Error: ', error);
->>>>>>> 6b3aa80f
     // Return a 500 status code for internal server error
+    return handleError(error);
     return handleError(error);
   }
 }
@@ -188,7 +235,14 @@
 /************************************************************************************
   UPDATE/PATCH request handler
 ************************************************************************************/
+/************************************************************************************
+  UPDATE/PATCH request handler
+************************************************************************************/
 export async function PATCH(request: NextRequest) {
+  const user = await currentUser();
+  if (!user) return notFound();
+  const userId = user?.id;
+
   const user = await currentUser();
   if (!user) return notFound();
   const userId = user?.id;
@@ -232,6 +286,10 @@
       });
     }
 
+    const accessToken = await clerkClient.users.getUserOauthAccessToken(
+      user?.id,
+      'oauth_google'
+    );
     const accessToken = await clerkClient.users.getUserOauthAccessToken(
       user?.id,
       'oauth_google'
@@ -306,6 +364,7 @@
 
           // If the data is not in the cache, fetch it from the API
           const oauth2Client = createOAuth2Client(accessToken[0].token);
+          const oauth2Client = createOAuth2Client(accessToken[0].token);
           if (!oauth2Client) {
             // If oauth2Client is null, return an error response or throw an error
             return NextResponse.error();
@@ -347,7 +406,9 @@
           };
 
           const path = request.nextUrl.searchParams.get('path') || '/'; // should it fall back on the layout?
-
+          const path = request.nextUrl.searchParams.get('path') || '/'; // should it fall back on the layout?
+
+          revalidatePath(path);
           revalidatePath(path);
 
           return NextResponse.json(response, {
@@ -381,7 +442,14 @@
 /************************************************************************************
   DELETE request handler
 ************************************************************************************/
+/************************************************************************************
+  DELETE request handler
+************************************************************************************/
 export async function DELETE(request: NextRequest) {
+  const user = await currentUser();
+  if (!user) return notFound();
+  const userId = user?.id;
+
   const user = await currentUser();
   if (!user) return notFound();
   const userId = user?.id;
@@ -435,6 +503,10 @@
       user?.id,
       'oauth_google'
     );
+    const accessToken = await clerkClient.users.getUserOauthAccessToken(
+      user?.id,
+      'oauth_google'
+    );
 
     if (!accessToken) {
       // If the access token is null or undefined, return an error response
@@ -465,6 +537,7 @@
     const tierLimitRecord = await prisma.tierLimit.findFirst({
       where: {
         Feature: {
+          name: 'GTMWorkspaces', // Replace with the actual feature name
           name: 'GTMWorkspaces', // Replace with the actual feature name
         },
         Subscription: {
@@ -505,6 +578,7 @@
 
           // If the data is not in the cache, fetch it from the API
           const oauth2Client = createOAuth2Client(accessToken[0].token);
+          const oauth2Client = createOAuth2Client(accessToken[0].token);
           if (!oauth2Client) {
             // If oauth2Client is null, return an error response or throw an error
             return NextResponse.error();
