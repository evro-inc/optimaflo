--- conflicted
+++ resolved
@@ -1,4 +1,5 @@
 /* eslint-disable no-unused-vars */
+
 
 import { NextRequest, NextResponse } from 'next/server';
 import { tagmanager_v2 } from 'googleapis/build/src/apis/tagmanager/v2';
@@ -9,11 +10,7 @@
 import { isErrorWithStatus } from '@/src/lib/fetch/dashboard';
 import { gtmRateLimit } from '@/src/lib/redis/rateLimits';
 import { BuiltInVariableType } from '@/src/lib/types/gtm';
-<<<<<<< HEAD
-
-=======
-import logger from '@/src/lib/logger';
->>>>>>> 6b3aa80f
+
 import { useSession } from '@clerk/nextjs';
 
 export async function GET(
@@ -30,6 +27,8 @@
 ) {
   const { session } = useSession();
 
+  const { session } = useSession();
+
   try {
     const accountId = params.accountId;
     const containerId = params.containerId;
@@ -167,6 +166,8 @@
 ) {
   const { session } = useSession();
 
+  const { session } = useSession();
+
   try {
     const limit = Number(request.nextUrl.searchParams.get('limit')) || 10;
     const body = JSON.parse(await request.text());
@@ -187,6 +188,7 @@
     };
 
     const schema = Joi.object({
+      userId: Joi.string().required(),
       userId: Joi.string().required(),
       accountId: Joi.string()
         .pattern(/^\d{10}$/)
@@ -375,6 +377,8 @@
 ) {
   const { session } = useSession();
 
+  const { session } = useSession();
+
   try {
     const limit = Number(request.nextUrl.searchParams.get('limit')) || 10;
     const body = JSON.parse(await request.text());
@@ -395,6 +399,7 @@
     };
 
     const schema = Joi.object({
+      userId: Joi.string().required(),
       userId: Joi.string().required(),
       accountId: Joi.string()
         .pattern(/^\d{10}$/)
