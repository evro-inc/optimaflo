--- conflicted
+++ resolved
@@ -2,17 +2,16 @@
 import { stripe } from '@/src/lib/stripe';
 import { getURL } from '@/src/lib/helpers';
 import prisma from '@/src/lib/prisma';
-<<<<<<< HEAD
-=======
-import logger from '@/src/lib/logger';
->>>>>>> 6b3aa80f
 import { auth, currentUser } from '@clerk/nextjs';
 import { notFound } from 'next/navigation';
 
 export async function POST(request: NextRequest) {
   const user = await currentUser();
   const { userId } = auth();
+  const user = await currentUser();
+  const { userId } = auth();
 
+  if (!user) return notFound();
   if (!user) return notFound();
 
   const { price, quantity = 1, metadata = {} } = await request.json();
@@ -24,6 +23,7 @@
     const customerRecord = await prisma.customer.findFirst({
       where: {
         userId: userId,
+        userId: userId,
       },
     });
 
@@ -34,16 +34,8 @@
           customerRecord.stripeCustomerId
         );
       } catch (error) {
-<<<<<<< HEAD
-=======
-        logger.error({
-          message: 'Customer not found in Stripe',
-          userId: userId,
-          error,
-        });
-
->>>>>>> 6b3aa80f
         customer = await stripe.customers.create({
+          email: user?.emailAddresses[0].emailAddress,
           email: user?.emailAddresses[0].emailAddress,
         });
 
@@ -57,11 +49,13 @@
       // If the customer record was not found, create a new one
       customer = await stripe.customers.create({
         email: user?.emailAddresses[0].emailAddress,
+        email: user?.emailAddresses[0].emailAddress,
       });
 
       // Create a new customer record in Prisma with the Stripe Customer ID
       await prisma.customer.create({
         data: {
+          userId: userId,
           userId: userId,
           stripeCustomerId: customer.id,
         },
@@ -91,14 +85,6 @@
       status: 200,
     });
   } catch (err: any) {
-<<<<<<< HEAD
-=======
-    logger.error({
-      message: 'Error creating checkout session',
-      userId: userId,
-      error: err,
-    });
->>>>>>> 6b3aa80f
     return new NextResponse(err.message, { status: 500 });
   }
 }