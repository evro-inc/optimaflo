//API HELPERS
import { tagmanager_v2 } from 'googleapis/build/src/apis/tagmanager/v2';
import { OAuth2Client } from 'google-auth-library';
import prisma from '@/src/lib/prisma';
import { clerkClient } from '@clerk/nextjs';

export function isErrorWithStatus(error: unknown): error is { status: number } {
  return (error as { status: number }).status !== undefined;
}

export function cleanWorkspaceFeatures(workspaces: any[] | undefined) {
  return workspaces?.map((workspace: { [x: string]: any; features: any }) => {
    const { ...cleanedWorkspace } = workspace;
    return cleanedWorkspace;
  });
}

/* GTM UTILS */
export async function grantGtmAccess(customerId: string) {
  // Fetch user ID using the Stripe Customer ID
  const customerRecord = await prisma.customer.findFirst({
    where: {
      stripeCustomerId: customerId,
    },
  });

  if (!customerRecord) {
    throw new Error('Customer record not found');
  }

  const userId = customerRecord.userId;

  // Get the product IDs for the GTM products
  const gtmProductIds = ['prod_OoCMHi502SCeOH', 'prod_OaGCBK8Qe6Vofp'];

  // Iterate over the product IDs
  for (const productId of gtmProductIds) {
    // Update the ProductAccess record for this user and product to grant access
    await prisma.productAccess.upsert({
      where: { userId_productId: { userId, productId } },
      update: { granted: true },
      create: { userId, productId, granted: true },
    });
  }
}

export async function fetchGtmSettings(userId: string) {
  // Check if the User record exists
  const existingUser = await prisma.User.findFirst({ where: { id: userId } });

  if (!existingUser) {
    // Create the User record if it doesn't exist
    await prisma.User.create({ data: { id: userId } });
  }

  const token = await clerkClient.users.getUserOauthAccessToken(
    userId,
    'oauth_google'
  );
  const tokenValue = token[0].token;
  const headers = { Authorization: `Bearer ${tokenValue}` };

  const existingRecords = await prisma.gtm.findMany({ where: { userId } });
  const existingCompositeKeySet = new Set(
    existingRecords.map(
      (rec) => `${rec.accountId}-${rec.containerId}-${rec.workspaceId}`
    )
  );

  let retries = 0;
  const MAX_RETRIES = 3;
  let success = false;

  while (retries < MAX_RETRIES && !success) {
    try {
      // Fetch the list of accounts
      const accountsResponse = await fetch(
        'https://tagmanager.googleapis.com/tagmanager/v2/accounts',
        { headers }
      );
      const accountsData = await accountsResponse.json();
      const accountIds =
        accountsData.account?.map((account) => account.accountId) || [];

      for (const accountId of accountIds) {
        // Fetch containers for each account
        const containersResponse = await fetch(
          `https://tagmanager.googleapis.com/tagmanager/v2/accounts/${accountId}/containers`,
          { headers }
        );
        const containersData = await containersResponse.json();
        const containerIds =
          containersData.container?.map((container) => container.containerId) ||
          [];

        for (const containerId of containerIds) {
          // Fetch workspaces for each container
          const workspacesResponse = await fetch(
            `https://tagmanager.googleapis.com/tagmanager/v2/accounts/${accountId}/containers/${containerId}/workspaces`,
            { headers }
          );
          const workspacesData = await workspacesResponse.json();
          const workspaceIds =
            workspacesData.workspace?.map(
              (workspace) => workspace.workspaceId
            ) || [];

          // Inside the loop for workspaceIds
          for (const workspaceId of workspaceIds) {
            if (
              !existingCompositeKeySet.has(
                `${accountId}-${containerId}-${workspaceId}`
              )
            ) {
<<<<<<< HEAD
              await prisma.gtm.upsert({
                where: {
                  userId_accountId_containerId_workspaceId: {
                    userId,
                    accountId,
                    containerId,
                    workspaceId,
                  },
=======
              await prisma.gtm.create({
                data: {
                  accountId: accountId,
                  containerId: containerId,
                  workspaceId: workspaceId,
                  User: { connect: { id: userId } },
>>>>>>> 6b3aa80f
                },
                update: {
                  accountId,
                  containerId,
                  workspaceId,
                  User: { connect: { id: userId } },
                },
                create: {
                  accountId,
                  containerId,
                  workspaceId,
                  User: { connect: { id: userId } },
                },
              });
            }
          }
        }
      }
      success = true;
    } catch (error: any) {
      if (error.message.includes('Quota exceeded')) {
        await new Promise((resolve) =>
          setTimeout(resolve, Math.pow(2, retries) * 1000)
        );
        retries++;
      } else {
        throw error;
      }
    }
  }
}

/* GA UTILS */

export async function grantGAAccess(customerId: string) {
  // Fetch user ID using the Stripe Customer ID
  const customerRecord = await prisma.customer.findFirst({
    where: {
      stripeCustomerId: customerId,
    },
  });

  if (!customerRecord) {
    throw new Error('Customer record not found');
  }

  const userId = customerRecord.userId;

  // Get the product IDs for the GTM products
  const GAProductIds = ['prod_OQ3TPC9yMxJAeN'];

  // Iterate over the product IDs
  for (const productId of GAProductIds) {
    // Update the ProductAccess record for this user and product to grant access
    await prisma.productAccess.upsert({
      where: { userId_productId: { userId, productId } },
      update: { granted: true },
      create: { userId, productId, granted: true },
    });
  }
}

/* NEEDS TO BE REFACTORED FOR GA4 */
export async function fetchGASettings(userId) {
  // Fetch the user from your database using the Stripe customer ID
  const user = await prisma.account.findFirst({
    where: {
      userId: userId,
    },
  });

  // Create an OAuth2 client
  const oauth2Client = new OAuth2Client(
    process.env.GOOGLE_CLIENT_ID,
    process.env.GOOGLE_CLIENT_SECRET,
    'http://localhost:3000/api/auth/callback/google'
  );

  oauth2Client.setCredentials({
    access_token: user.accessToken,
    refresh_token: user.refreshToken,
  });

  // This will refresh the access token if it's expired
  const { token } = await oauth2Client.getAccessToken();

  // Update the access token in your database
  await prisma.account.update({
    where: {
      id: user.userId,
    },
    data: {
      access_token: token,
    },
  });

  // Check if the User record exists
  const existingUser = await prisma.User.findFirst({
    where: {
      id: user.id,
    },
  });

  if (!existingUser) {
    // Create the User record if it doesn't exist
    await prisma.User.create({
      data: {
        id: user.id,
      },
    });
  }

  let retries = 0;
  const MAX_RETRIES = 3;

  while (retries < MAX_RETRIES) {
    //try catch block
    try {
      // Create a Tag Manager service client
      const gtm = new tagmanager_v2.Tagmanager({
        auth: oauth2Client,
      });

      // Fetch the list of accounts
      const accountsRes = await gtm.accounts.list();
      const accountIds =
        accountsRes.data.account?.map((account) => account.accountId) || [];

      for (const accountId of accountIds) {
        const containersRes = await gtm.accounts.containers.list({
          parent: `accounts/${accountId}`,
        });
        const containerIds =
          containersRes.data.container?.map(
            (container) => container.containerId
          ) || [];

        for (const containerId of containerIds) {
          const workspacesRes = await gtm.accounts.containers.workspaces.list({
            parent: `accounts/${accountId}/containers/${containerId}`,
          });
          const workspaceIds =
            workspacesRes.data.workspace?.map(
              (workspace) => workspace.workspaceId
            ) || [];

          // Store the account, container, and workspace IDs in the database
          for (const workspaceId of workspaceIds) {
            // Check if the record already exists
            const existingRecord = await prisma.gtm.findFirst({
              where: {
                userId: userId,
                accountId: accountId,
                containerId: containerId,
                workspaceId: workspaceId,
              },
            });

            // If the record does not exist, insert it
            if (!existingRecord) {
              await prisma.gtm.create({
                data: {
                  accountId: accountId,
                  containerId: containerId,
                  workspaceId: workspaceId,
                  User: {
                    connect: {
                      id: userId,
                    },
                  },
                },
              });
            }
          }
        }
      }
    } catch (error: any) {
      if (error.message.includes('Quota exceeded')) {
        // Wait for 2^retries * 1000 milliseconds and then retry
        await new Promise((resolve) =>
          setTimeout(resolve, Math.pow(2, retries) * 1000)
        );
        retries++;
      } else {
        throw error;
      }
    }
  }
}<|MERGE_RESOLUTION|>--- conflicted
+++ resolved
@@ -3,6 +3,7 @@
 import { OAuth2Client } from 'google-auth-library';
 import prisma from '@/src/lib/prisma';
 import { clerkClient } from '@clerk/nextjs';
+import { clerkClient } from '@clerk/nextjs';
 
 export function isErrorWithStatus(error: unknown): error is { status: number } {
   return (error as { status: number }).status !== undefined;
@@ -31,6 +32,7 @@
   const userId = customerRecord.userId;
 
   // Get the product IDs for the GTM products
+  const gtmProductIds = ['prod_OoCMHi502SCeOH', 'prod_OaGCBK8Qe6Vofp'];
   const gtmProductIds = ['prod_OoCMHi502SCeOH', 'prod_OaGCBK8Qe6Vofp'];
 
   // Iterate over the product IDs
@@ -45,7 +47,9 @@
 }
 
 export async function fetchGtmSettings(userId: string) {
+export async function fetchGtmSettings(userId: string) {
   // Check if the User record exists
+  const existingUser = await prisma.User.findFirst({ where: { id: userId } });
   const existingUser = await prisma.User.findFirst({ where: { id: userId } });
 
   if (!existingUser) {
@@ -66,11 +70,29 @@
       (rec) => `${rec.accountId}-${rec.containerId}-${rec.workspaceId}`
     )
   );
+    await prisma.User.create({ data: { id: userId } });
+  }
+
+  const token = await clerkClient.users.getUserOauthAccessToken(
+    userId,
+    'oauth_google'
+  );
+  const tokenValue = token[0].token;
+  const headers = { Authorization: `Bearer ${tokenValue}` };
+
+  const existingRecords = await prisma.gtm.findMany({ where: { userId } });
+  const existingCompositeKeySet = new Set(
+    existingRecords.map(
+      (rec) => `${rec.accountId}-${rec.containerId}-${rec.workspaceId}`
+    )
+  );
 
   let retries = 0;
   const MAX_RETRIES = 3;
   let success = false;
-
+  let success = false;
+
+  while (retries < MAX_RETRIES && !success) {
   while (retries < MAX_RETRIES && !success) {
     try {
       // Fetch the list of accounts
@@ -79,10 +101,22 @@
         { headers }
       );
       const accountsData = await accountsResponse.json();
+      const accountsResponse = await fetch(
+        'https://tagmanager.googleapis.com/tagmanager/v2/accounts',
+        { headers }
+      );
+      const accountsData = await accountsResponse.json();
       const accountIds =
         accountsData.account?.map((account) => account.accountId) || [];
+        accountsData.account?.map((account) => account.accountId) || [];
 
       for (const accountId of accountIds) {
+        // Fetch containers for each account
+        const containersResponse = await fetch(
+          `https://tagmanager.googleapis.com/tagmanager/v2/accounts/${accountId}/containers`,
+          { headers }
+        );
+        const containersData = await containersResponse.json();
         // Fetch containers for each account
         const containersResponse = await fetch(
           `https://tagmanager.googleapis.com/tagmanager/v2/accounts/${accountId}/containers`,
@@ -92,8 +126,16 @@
         const containerIds =
           containersData.container?.map((container) => container.containerId) ||
           [];
+          containersData.container?.map((container) => container.containerId) ||
+          [];
 
         for (const containerId of containerIds) {
+          // Fetch workspaces for each container
+          const workspacesResponse = await fetch(
+            `https://tagmanager.googleapis.com/tagmanager/v2/accounts/${accountId}/containers/${containerId}/workspaces`,
+            { headers }
+          );
+          const workspacesData = await workspacesResponse.json();
           // Fetch workspaces for each container
           const workspacesResponse = await fetch(
             `https://tagmanager.googleapis.com/tagmanager/v2/accounts/${accountId}/containers/${containerId}/workspaces`,
@@ -102,9 +144,11 @@
           const workspacesData = await workspacesResponse.json();
           const workspaceIds =
             workspacesData.workspace?.map(
+            workspacesData.workspace?.map(
               (workspace) => workspace.workspaceId
             ) || [];
 
+          // Inside the loop for workspaceIds
           // Inside the loop for workspaceIds
           for (const workspaceId of workspaceIds) {
             if (
@@ -112,7 +156,6 @@
                 `${accountId}-${containerId}-${workspaceId}`
               )
             ) {
-<<<<<<< HEAD
               await prisma.gtm.upsert({
                 where: {
                   userId_accountId_containerId_workspaceId: {
@@ -121,14 +164,6 @@
                     containerId,
                     workspaceId,
                   },
-=======
-              await prisma.gtm.create({
-                data: {
-                  accountId: accountId,
-                  containerId: containerId,
-                  workspaceId: workspaceId,
-                  User: { connect: { id: userId } },
->>>>>>> 6b3aa80f
                 },
                 update: {
                   accountId,
@@ -148,6 +183,7 @@
         }
       }
       success = true;
+      success = true;
     } catch (error: any) {
       if (error.message.includes('Quota exceeded')) {
         await new Promise((resolve) =>
@@ -159,6 +195,9 @@
       }
     }
   }
+}
+
+/* GA UTILS */
 }
 
 /* GA UTILS */
