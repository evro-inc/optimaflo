import React from 'react';
import { client } from '@/src/lib/sanity/sanity-utils';

import Image from 'next/image';

import { LinkSignUp } from '../../client/Links/Links';
import { Button } from '../../ui/button';
import Link from 'next/link';

type HomePage = {
  id: string;
  title: string;
  subtitle: string;
  spanTitle: string;
  headerImage: string;
  oneLiner: string;
  oneLinerDescription: string;
  features: {
    featureTitle: string;
    featureDescription: string;
    featureImage: string;
  }[];
  howItWorks: {
    title: string;
    description: string;
    image: string;
  }[];
  faq: {
    question: string;
    answer: string;
  }[];
  ctaTitle: string;
  ctaDescription: string;
};

export default async function Hero() {
  try {
    const homePage = await client.fetch<HomePage[]>(`*[_type == "homePage"]`);

    if (homePage && Array.isArray(homePage)) {
      return (
        <section>
          {homePage.map((page) => {
            return (
              <>
                {/* Hero */}
                <div key={page.id}>
                  <div className="container mx-auto px-2 py-20 w-full">
                    {/* Title */}
                    <header className="container mx-auto px-2 py-6 sm:py-20 w-full text-center">
                      <h1 className="font-bold text-3xl md:text-5xl lg:text-6xl">
                        {page.title} <span>{page.spanTitle}</span>
                      </h1>
                      <p className="mt-5 max-w-2xl mx-auto pb-8 px-5 text-md md:text-2xl lg:text-3xl">
                        {page.subtitle}
                      </p>
                    </header>

                    {/* Buttons */}
                    <div className="flex flex-col sm:flex-row justify-center items-center pb-20 space-y-4 sm:space-y-0 sm:space-x-4">
                      <LinkSignUp variant="default" />

                      <Button asChild>
<<<<<<< HEAD
                        <Link href="/features" aria-label="Learn more about features button">
=======
                        <Link
                          href="/features"
                          aria-label="Learn more about features button"
                        >
>>>>>>> b88f24e9
                          Learn more
                        </Link>
                      </Button>
                    </div>

                    <div className="max-w-[85rem] mx-auto flex justify-center items-center relative">
<<<<<<< HEAD
                      <div className="relative w-full" style={{ maxWidth: '1000px' }}>
=======
                      <div
                        className="relative w-full"
                        style={{ maxWidth: '1000px' }}
                      >
>>>>>>> b88f24e9
                        <Image
                          layout="responsive"
                          width={1000}
                          height={1000}
                          src={'/tabletDashboard.svg'}
                          alt="Dashboard Image"
                        />

                        <div className="absolute left-1 sm:-left-1 md:-left-1 lg:-left-[1%] xl:-left-[5%] top-[20%] w-64">
                          <div className="flex flex-col bg-white-500 border shadow-sm rounded-xl p-3 sm:p-4 md:p-5 /[.7] ">
<<<<<<< HEAD
                            Scale your Google Tag Manager and Google Analytics 4 implementations
                            with ease.
=======
                            Scale your Google Tag Manager and Google Analytics 4
                            implementations with ease.
>>>>>>> b88f24e9
                          </div>
                        </div>

                        <div className="absolute right-0 sm:-right-2 md:-right-4 lg:-right-6 xl:-right-8 top-[40%] w-80">
                          <div className="flex-col bg-white-500 border shadow-sm rounded-xl p-3 sm:p-4 md:p-5 /[.7] hidden md:flex">
                            Maintain and manage users, data flows, and more.
                          </div>
                        </div>
                      </div>
                    </div>
                  </div>
                </div>
                {/* End Hero */}
              </>
            );
          }, [])}
        </section>
      );
    } else {
      return (
        <div>
          <p>There was an error</p>
        </div>
      );
    }
  } catch (error) {
    return (
      <div>
        <p>There was an error</p>
      </div>
    );
  }
}<|MERGE_RESOLUTION|>--- conflicted
+++ resolved
@@ -61,28 +61,14 @@
                       <LinkSignUp variant="default" />
 
                       <Button asChild>
-<<<<<<< HEAD
                         <Link href="/features" aria-label="Learn more about features button">
-=======
-                        <Link
-                          href="/features"
-                          aria-label="Learn more about features button"
-                        >
->>>>>>> b88f24e9
                           Learn more
                         </Link>
                       </Button>
                     </div>
 
                     <div className="max-w-[85rem] mx-auto flex justify-center items-center relative">
-<<<<<<< HEAD
                       <div className="relative w-full" style={{ maxWidth: '1000px' }}>
-=======
-                      <div
-                        className="relative w-full"
-                        style={{ maxWidth: '1000px' }}
-                      >
->>>>>>> b88f24e9
                         <Image
                           layout="responsive"
                           width={1000}
@@ -93,13 +79,8 @@
 
                         <div className="absolute left-1 sm:-left-1 md:-left-1 lg:-left-[1%] xl:-left-[5%] top-[20%] w-64">
                           <div className="flex flex-col bg-white-500 border shadow-sm rounded-xl p-3 sm:p-4 md:p-5 /[.7] ">
-<<<<<<< HEAD
                             Scale your Google Tag Manager and Google Analytics 4 implementations
                             with ease.
-=======
-                            Scale your Google Tag Manager and Google Analytics 4
-                            implementations with ease.
->>>>>>> b88f24e9
                           </div>
                         </div>
 
