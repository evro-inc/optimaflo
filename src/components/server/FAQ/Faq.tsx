import React from 'react';
<<<<<<< HEAD
import { Accordion, AccordionContent, AccordionItem, AccordionTrigger } from '../../ui/accordion';
=======
import {
  Accordion,
  AccordionContent,
  AccordionItem,
  AccordionTrigger,
} from '../../ui/accordion';
>>>>>>> b88f24e9
import Link from 'next/link';
import { client } from '@/src/lib/sanity/sanity-utils';

type FAQProps = {
  id: string;
  faq: {
    question: string;
    answer: string;
  }[];
  ctaTitle: string;
  ctaDescription: string;
};

export default async function FAQ() {
  try {
    const homePage = await client.fetch<FAQProps[]>(`*[_type == "homePage"]`);

    if (homePage && Array.isArray(homePage)) {
      return (
        <section>
          {homePage.map((page) => {
            return (
              <>
                <div className="bg-white-500 " key={page.id}>
                  <div className="max-w-[85rem] mx-auto px-4 sm:px-6 lg:px-8 py-24 space-y-8">
                    <div className="max-w-3xl text-center mx-auto">
                      <h2 className="block font-medium text-2xl md:text-3xl lg:text-4xl">
                        Frequently Asked Questions
                      </h2>
                    </div>

                    <div className="max-w-3xl text-center mx-auto">
                      <p className="text-lg">{page.oneLinerDescription}</p>
                    </div>
                    <div className="md:col-span-3 max-w-2xl mx-auto">
                      <Accordion type="single" collapsible className="w-full">
                        {homePage[0].faq.map((faq, index) => {
                          const displayIndex = index + 1;

                          return (
                            <AccordionItem value={displayIndex} key={index}>
<<<<<<< HEAD
                              <AccordionTrigger>{faq.question}</AccordionTrigger>
=======
                              <AccordionTrigger>
                                {faq.question}
                              </AccordionTrigger>
>>>>>>> b88f24e9
                              <AccordionContent>{faq.answer}</AccordionContent>
                            </AccordionItem>
                          );
                        })}
                      </Accordion>
                    </div>

                    <div className="flex justify-center items-center">
                      <div className="text-center">
                        <div className="flex flex-wrap items-center bg-gray-200 px-5 py-2 rounded-full">
                          <p className="flex-grow mb-0 md:mr-2">
                            {' '}
                            Unable to find the answer you were looking for?
                          </p>
                          <div className="w-full md:w-auto md:ml-auto md:mt-0">
                            <Link href="/contact" aria-label="Contact Support">
                              Contact Support
                            </Link>
                          </div>
                        </div>
                      </div>
                    </div>
                  </div>
                </div>
              </>
            );
          })}
        </section>
      );
    } else {
      return (
        <div>
          <p>Something went wrong</p>
        </div>
      );
    }
  } catch (error) {
    return (
      <div>
        <p>Something went wrong</p>
      </div>
    );
  }
}<|MERGE_RESOLUTION|>--- conflicted
+++ resolved
@@ -1,14 +1,5 @@
 import React from 'react';
-<<<<<<< HEAD
 import { Accordion, AccordionContent, AccordionItem, AccordionTrigger } from '../../ui/accordion';
-=======
-import {
-  Accordion,
-  AccordionContent,
-  AccordionItem,
-  AccordionTrigger,
-} from '../../ui/accordion';
->>>>>>> b88f24e9
 import Link from 'next/link';
 import { client } from '@/src/lib/sanity/sanity-utils';
 
@@ -50,13 +41,7 @@
 
                           return (
                             <AccordionItem value={displayIndex} key={index}>
-<<<<<<< HEAD
                               <AccordionTrigger>{faq.question}</AccordionTrigger>
-=======
-                              <AccordionTrigger>
-                                {faq.question}
-                              </AccordionTrigger>
->>>>>>> b88f24e9
                               <AccordionContent>{faq.answer}</AccordionContent>
                             </AccordionItem>
                           );
