--- conflicted
+++ resolved
@@ -6,13 +6,7 @@
 import Logo from '../../icons/Logo';
 import { ButtonSignIn, ButtonToggle } from '../../client/Button/Button';
 import { LinkSignUp, LinkNav } from '../Links/Links';
-<<<<<<< HEAD
 import { UserButton, useSession } from '@clerk/nextjs';
-=======
-import { UserButton } from '@clerk/nextjs';
-import { useSession } from '@clerk/clerk-react';
-import { getSubscriptions } from '@/src/lib/fetch/subscriptions';
->>>>>>> 6b3aa80f
 
 const navigation = [
   { name: 'About', href: '/about' },
@@ -24,36 +18,6 @@
 export default function Navbar() {
   const menuRef = useRef<HTMLDivElement | null>(null);
   const { session } = useSession();
-<<<<<<< HEAD
-=======
-  const [hasSubscription, setHasSubscription] = useState(false); // State to track subscription status
-
-  useEffect(() => {
-    const fetchSubscriptions = async () => {
-      if (session?.user?.id) {
-        try {
-          const subscriptions = await getSubscriptions(session.user.id);
-
-          if (subscriptions.length > 0) {
-            // Check if the first subscription is active
-            const isActiveSubscription = subscriptions[0].status === 'active';
-            setHasSubscription(isActiveSubscription);
-          } else {
-            // No subscriptions found
-            setHasSubscription(false);
-          }
-        } catch (error) {
-          console.error('Error fetching subscriptions:', error);
-          setHasSubscription(false); // Set to false in case of error
-        }
-      } else {
-        setHasSubscription(false); // Set to false if no user session
-      }
-    };
-
-    fetchSubscriptions();
-  }, [session?.user?.id]);
->>>>>>> 6b3aa80f
 
   return (
     <div className="relative">
@@ -82,6 +46,7 @@
                 {session?.user && (
                   <div className="ml-3 relative">
                     <div className="block lg:hidden">
+                      <UserButton afterSignOutUrl="/" />
                       <UserButton afterSignOutUrl="/" />
                     </div>
                   </div>
@@ -114,6 +79,7 @@
                     }`}
                   >
                     <LinkNav
+                    <LinkNav
                       href={item.href}
                       variant="nav"
                       text={item.name}
@@ -128,6 +94,8 @@
                   {session?.user && (
                     <div className="hidden lg:flex items-center font-medium text-gray-500 hover:text-blue-600 p-0 sm:p-[10px] lg:border-gray-300 w-full lg:w-auto">
                       <UserButton afterSignOutUrl="/" />
+                    <div className="hidden lg:flex items-center font-medium text-gray-500 hover:text-blue-600 p-0 sm:p-[10px] lg:border-gray-300 w-full lg:w-auto">
+                      <UserButton afterSignOutUrl="/" />
                     </div>
                   )}
                   {!session?.user && (
@@ -138,19 +106,12 @@
                         billingInterval={''}
                         aria-label="Log in with Google Sign In"
                         text="Log In"
-<<<<<<< HEAD
-=======
-                        userHasSubscription={hasSubscription}
->>>>>>> 6b3aa80f
                       />
+                      <LinkSignUp
                       <LinkSignUp
                         variant="login"
                         ariaLabel="Get Started with Google"
                         text="Get Started"
-<<<<<<< HEAD
-=======
-                        userHasSubscription={hasSubscription}
->>>>>>> 6b3aa80f
                       />
                     </div>
                   )}
