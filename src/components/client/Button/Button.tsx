--- conflicted
+++ resolved
@@ -8,7 +8,6 @@
   XMarkIcon,
 } from '@heroicons/react/24/solid';
 import Link from 'next/link';
-<<<<<<< HEAD
 import { Button } from '@/src/components/ui/button';
 import { SignInButton } from '@clerk/nextjs';
 import {
@@ -27,18 +26,16 @@
 import { postData } from '@/src/lib/helpers';
 
 const getModeClasses = (variant, billingInterval?) => {
-=======
-import { SignInButton, SignOutButton } from '@clerk/nextjs';
-
-const getModeClasses = (variant, billingInterval) => {
->>>>>>> 6b3aa80f
   let baseClasses = '';
   let activeClasses = 'relative shadow-sm';
   let inactiveClasses = 'relative';
+  let activeClasses = 'relative shadow-sm';
+  let inactiveClasses = 'relative';
 
   switch (variant) {
     case 'primary':
       baseClasses =
+        'cursor-pointer bg-blue-500 border border-blue-700 rounded-full text-white-500 inline-flex justify-center items-center gap-x-3 text-center hover:bg-blue-300 text-sm lg:text-base font-medium focus:outline-none focus:ring-2 focus:ring-yellow-600 focus:ring-offset-2 focus:ring-offset-white transition px-6 w-7/12 sm:w-auto';
         'cursor-pointer bg-blue-500 border border-blue-700 rounded-full text-white-500 inline-flex justify-center items-center gap-x-3 text-center hover:bg-blue-300 text-sm lg:text-base font-medium focus:outline-none focus:ring-2 focus:ring-yellow-600 focus:ring-offset-2 focus:ring-offset-white transition px-6 w-7/12 sm:w-auto';
       break;
     case 'signup':
@@ -216,46 +213,21 @@
   );
 };
 
-<<<<<<< HEAD
 export const ButtonNull = ({
   variant = 'primary',
-=======
-/**
- * Sign In Button
- */
-export const ButtonSignIn = ({
-  variant = 'signup',
->>>>>>> 6b3aa80f
-  text,
-  billingInterval,
-  userHasSubscription,
-  ...props
-}) => {
-  const computedClasses = useMemo(() => {
-    const modeClass = getModeClasses(variant, billingInterval);
-    return [modeClass].join(' ');
-  }, [variant, billingInterval]);
-
-  const redirectUrl = userHasSubscription ? '/profile' : '/pricing';
-
-  return (
-<<<<<<< HEAD
+  text,
+  billingInterval,
+  ...props
+}) => {
+  const computedClasses = useMemo(() => {
+    const modeClass = getModeClasses(variant, billingInterval);
+    return [modeClass].join(' ');
+  }, [variant, billingInterval]);
+
+  return (
     <Button className={`${computedClasses}`} {...props}>
       {text}
     </Button>
-=======
-    <SignInButton
-      mode="modal"
-      redirectUrl={redirectUrl}
-      afterSignUpUrl={redirectUrl}
-    >
-      <div
-        className={`${BASE_BUTTON_CLASSES} ${computedClasses} w-36 mx-5 lg:mx-0`}
-      >
-        <button {...props}>{text}</button>
-      </div>
-    </SignInButton>
->>>>>>> 6b3aa80f
   );
 };
 
@@ -263,6 +235,7 @@
   variant = 'primary',
   text,
   isselected, // New prop
+  isselected, // New prop
   billingInterval,
   ...props
 }) => {
@@ -272,25 +245,15 @@
   }, [variant, billingInterval]);
 
   const selectedClasses = isselected ? 'bg-blue-500 text-white-500' : '';
-
-  return (
-<<<<<<< HEAD
+  const selectedClasses = isselected ? 'bg-blue-500 text-white-500' : '';
+
+  return (
     <Button
       className={`${BASE_BUTTON_CLASSES} ${computedClasses} ${selectedClasses}`}
       {...props}
     >
       {text}
     </Button>
-=======
-    <SignOutButton>
-      <button
-        className={`${BASE_BUTTON_CLASSES} ${computedClasses}`}
-        {...props}
-      >
-        {text}
-      </button>
-    </SignOutButton>
->>>>>>> 6b3aa80f
   );
 };
 
@@ -367,27 +330,11 @@
   );
 };
 
-<<<<<<< HEAD
 export const Icon = ({ variant = 'primary', icon, ...props }) => {
-=======
-export const ButtonSubscribe = ({
-  variant = 'primary',
-  text,
-  isselected, // New prop
-  billingInterval,
-  ...props
-}) => {
->>>>>>> 6b3aa80f
   const computedClasses = useMemo(() => {
     const modeClass = getModeClasses(variant);
     return [modeClass].join(' ');
-<<<<<<< HEAD
   }, [variant]);
-=======
-  }, [variant, billingInterval]);
-
-  const selectedClasses = isselected ? 'bg-blue-500 text-white-500' : '';
->>>>>>> 6b3aa80f
 
   return (
     <Button className={`${BASE_BUTTON_CLASSES} ${computedClasses}`} {...props}>
@@ -453,22 +400,4 @@
       {text}
     </Button>
   );
-};
-
-export const Icon = ({
-  variant = 'primary',
-  icon,
-  billingInterval,
-  ...props
-}) => {
-  const computedClasses = useMemo(() => {
-    const modeClass = getModeClasses(variant, billingInterval);
-    return [modeClass].join(' ');
-  }, [variant, billingInterval]);
-
-  return (
-    <button className={`${BASE_BUTTON_CLASSES} ${computedClasses}`} {...props}>
-      {icon && <span>{icon}</span>}{' '}
-    </button>
-  );
 };