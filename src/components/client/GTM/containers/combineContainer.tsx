--- conflicted
+++ resolved
@@ -11,13 +11,8 @@
   clearSelectedRows,
   selectTable,
   setIsLimitReached,
-<<<<<<< HEAD
 } from '@/src/lib/redux/tableSlice';
 import { selectIsLoading, setLoading } from '@/src/lib/redux/globalSlice';
-=======
-} from '@/src/app/redux/tableSlice';
-import { selectIsLoading, setLoading } from '@/src/app/redux/globalSlice';
->>>>>>> 6b3aa80f
 import { useDispatch, useSelector } from 'react-redux';
 import { SubmitHandler, useFieldArray, useForm } from 'react-hook-form';
 import { zodResolver } from '@hookform/resolvers/zod';
@@ -25,10 +20,6 @@
   FormUpdateContainerProps,
   UpdateContainersResult,
 } from '@/src/lib/types/types';
-<<<<<<< HEAD
-=======
-import logger from '@/src/lib/logger';
->>>>>>> 6b3aa80f
 
 // Type for the entire form data
 type Forms = z.infer<typeof UpdateContainerSchema>;
@@ -120,10 +111,84 @@
             domainName: '',
             notes: '',
             containerId: '',
+  const {
+    register,
+    handleSubmit,
+    reset,
+    control,
+    formState: { errors },
+  } = useForm<Forms>({
+    defaultValues: {
+      forms: [
+        {
+          accountId: '',
+          usageContext: '',
+          containerName: '',
+          domainName: '',
+          notes: '',
+          containerId: '',
+        },
+      ],
+    },
+    resolver: zodResolver(UpdateContainerSchema),
+  });
+
+  const { fields } = useFieldArray({
+    control,
+    name: 'forms',
+  });
+
+  useEffect(() => {
+    const initialForms = Object.values(selectedRows).map((rowData: any) => {
+      const accountId = rowData?.accountId || '';
+      const containerName = rowData?.name || '';
+      const domainName = rowData?.domainName || '';
+      const notes = rowData?.notes || '';
+      const usageContext = rowData?.usageContext ? rowData.usageContext[0] : '';
+
+      const containerId = rowData?.containerId || '';
+
+      return {
+        accountId,
+        usageContext,
+        containerName,
+        domainName,
+        notes,
+        containerId,
+      };
+    });
+
+    reset({ forms: initialForms });
+  }, [selectedRows, reset]);
+
+  const processForm: SubmitHandler<Forms> = async (data) => {
+    const { forms } = data;
+    dispatch(setLoading(true)); // Set loading to true
+
+    try {
+      // If you're here, validation succeeded. Proceed with updateContainers.
+      const res = (await combineContainers({
+        forms,
+      })) as UpdateContainersResult;
+
+      dispatch(clearSelectedRows()); // Clear selectedRows
+
+      // close the modal
+      onClose();
+
+      // Reset the forms here, regardless of success or limit reached
+      reset({
+        forms: [
+          {
+            accountId: '',
+            usageContext: '',
+            containerName: '',
+            domainName: '',
+            notes: '',
+            containerId: '',
           },
         ],
       });
-<<<<<<< HEAD
 
       if (res && res.success) {
         // Reset the forms here
@@ -171,57 +236,6 @@
     onClose();
   };
 
-=======
-
-      if (res && res.success) {
-        // Reset the forms here
-        reset({
-          forms: [
-            {
-              accountId: '',
-              usageContext: '',
-              containerName: '',
-              domainName: '',
-              notes: '',
-              containerId: '',
-            },
-          ],
-        });
-      } else if (res && res.limitReached) {
-        // Show the LimitReached modal
-        dispatch(setIsLimitReached(true));
-      }
-    } catch (error) {
-      logger.error('Error creating containers:', error);
-
-      return { success: false };
-    } finally {
-      dispatch(setLoading(false)); // Set loading to false
-    }
-  };
-
-  const handleClose = () => {
-    // Reset the forms to their initial state
-    reset({
-      forms: [
-        {
-          accountId: '',
-          usageContext: '',
-          containerName: '',
-          domainName: '',
-          notes: '',
-          containerId: '',
-        },
-      ],
-    });
-
-    dispatch(clearSelectedRows()); // Clear selectedRows
-
-    // Close the modal
-    onClose();
-  };
-
->>>>>>> 6b3aa80f
   const selectedAccountIds = Object.values(selectedRows).map(
     (row: any) => row.accountId
   );
@@ -375,7 +389,164 @@
                               >
                                 Domain Name: Optional (Must be comma separated)
                               </label>
-
+    <>
+      <AnimatePresence>
+        {showOptions && (
+          <motion.div
+            initial={{ opacity: 0, y: -50 }}
+            animate={{ opacity: 1, y: 0 }}
+            exit={{ opacity: 0, y: -50 }}
+            className="fixed top-0 left-0 w-full h-full flex flex-col items-center justify-start z-50 bg-white-500 overflow-y-auto"
+          >
+            {/* Close Button */}
+            <button
+              onClick={handleClose}
+              className="absolute top-0 right-0 font-bold py-2 px-4"
+            >
+              <XMarkIcon className="w-14 h-14" />
+            </button>
+
+            <ButtonGroup
+              buttons={[
+                {
+                  text: isLoading ? 'Submitting...' : 'Submit',
+                  type: 'submit',
+                  form: 'updateContainer',
+                },
+              ]}
+            />
+
+            {/* Hire Us */}
+            <div className="container mx-auto grid grid-cols-1 md:grid-cols-2 lg:grid-cols-3 gap-4 justify-end">
+              {fields.map((field, index) => (
+                <div
+                  key={field.id}
+                  className="max-w-[85rem] px-4 py-10 sm:px-6 lg:px-8 lg:py-14"
+                >
+                  <div className="max-w-xl mx-auto">
+                    <div className="text-center">
+                      <p className="text-3xl font-bold text-gray-800 sm:text-4xl dark:text-white">
+                        {field.containerName || `Container ${index + 1}`}
+                      </p>
+                    </div>
+
+                    <div className="mt-12">
+                      {/* Form */}
+                      <form
+                        ref={(el) => (formRefs.current[index] = el)}
+                        onSubmit={handleSubmit(processForm)}
+                        id="updateContainer"
+                      >
+                        <div className="grid gap-4 lg:gap-6">
+                          {/* Grid */}
+                          <div className="grid grid-cols-1 gap-4 lg:gap-6">
+                            <div>
+                              <label
+                                htmlFor="hs-firstname-hire-us-2"
+                                className="block text-sm text-gray-700 font-medium dark:text-white"
+                              >
+                                New Container Name:
+                              </label>
+                              <input
+                                type="text"
+                                {...register(`forms.${index}.containerName`)}
+                                defaultValue={field.containerName}
+                                className="py-3 px-4 block w-full border-gray-200 rounded-md text-sm focus:border-blue-500 focus:ring-blue-500 dark:bg-slate-900 dark:border-gray-700 dark:text-gray-400"
+                              />
+                              {errors.forms?.[index]?.containerName && (
+                                <p className="text-red-500 text-xs italic">
+                                  {
+                                    errors.forms?.[index]?.containerName
+                                      ?.message
+                                  }
+                                </p>
+                              )}
+                            </div>
+
+                            <div>
+                              <label
+                                htmlFor="hs-lastname-hire-us-2"
+                                className="block text-sm text-gray-700 font-medium dark:text-white"
+                              >
+                                Account
+                              </label>
+                              <select
+                                {...register(`forms.${index}.accountId`)}
+                                defaultValue={field.accountId}
+                                className="py-3 px-4 block w-full border-gray-200 rounded-md text-sm focus:border-blue-500 focus:ring-blue-500 dark:bg-slate-900 dark:border-gray-700 dark:text-gray-400"
+                              >
+                                {filteredAccounts.map((account: any) => (
+                                  <option key={account.accountId}>
+                                    {account.accountId}
+                                  </option>
+                                ))}
+                              </select>
+                              {errors.forms?.[index]?.accountId && (
+                                <p className="text-red-500 text-xs italic">
+                                  {errors.forms?.[index]?.accountId?.message}
+                                </p>
+                              )}
+                            </div>
+                          </div>
+                          {/* End Grid */}
+
+                          <div>
+                            <label
+                              htmlFor="hs-work-email-hire-us-2"
+                              className="block text-sm text-gray-700 font-medium dark:text-white"
+                            >
+                              Usage Context (Immutable):
+                            </label>
+
+                            <select
+                              {...register(`forms.${index}.usageContext`)}
+                              defaultValue={field.usageContext[0]}
+                              className="py-3 px-4 block w-full border-gray-200 rounded-md text-sm focus:border-blue-500 focus:ring-blue-500 dark:bg-slate-900 dark:border-gray-700 dark:text-gray-400"
+                            >
+                              {filteredUsageContexts.map((usageContext) => (
+                                <option key={usageContext}>
+                                  {usageContext}
+                                </option>
+                              ))}
+                            </select>
+                            {errors.forms?.[index]?.usageContext && (
+                              <p className="text-red-500 text-xs italic">
+                                {errors.forms?.[index]?.usageContext?.message}
+                              </p>
+                            )}
+                          </div>
+
+                          {/* Grid */}
+                          <div className="grid grid-cols-1 gap-4 lg:gap-6">
+                            <div>
+                              <label
+                                htmlFor="hs-company-hire-us-2"
+                                className="block text-sm text-gray-700 font-medium dark:text-white"
+                              >
+                                Domain Name: Optional (Must be comma separated)
+                              </label>
+
+                              <input
+                                type="text"
+                                {...register(`forms.${index}.domainName`)}
+                                defaultValue={field.domainName}
+                                placeholder="Enter domain names separated by commas"
+                                className="py-3 px-4 block w-full border-gray-200 rounded-md text-sm focus:border-blue-500 focus:ring-blue-500 dark:bg-slate-900 dark:border-gray-700 dark:text-gray-400"
+                              />
+                              {errors.forms?.[index]?.domainName && (
+                                <p className="text-red-500 text-xs italic">
+                                  {errors.forms?.[index]?.domainName?.message}
+                                </p>
+                              )}
+                            </div>
+
+                            <div>
+                              <label
+                                htmlFor="hs-company-website-hire-us-2"
+                                className="block text-sm text-gray-700 font-medium dark:text-white"
+                              >
+                                Notes: Optional
+                              </label>
                               <input
                                 type="text"
                                 {...register(`forms.${index}.domainName`)}
@@ -430,9 +601,43 @@
 
       {isLimitReached && (
         <LimitReached onClose={() => dispatch(setIsLimitReached(false))} />
+                              <input
+                                type="text"
+                                {...register(`forms.${index}.notes`)}
+                                defaultValue={field.notes}
+                                placeholder="Enter Note"
+                                className="py-3 px-4 block w-full border-gray-200 rounded-md text-sm focus:border-blue-500 focus:ring-blue-500 dark:bg-slate-900 dark:border-gray-700 dark:text-gray-400"
+                              />
+                              {errors.forms?.[index]?.notes && (
+                                <p className="text-red-500 text-xs italic">
+                                  {errors.forms?.[index]?.notes?.message}
+                                </p>
+                              )}
+                            </div>
+                          </div>
+                          {/* End Grid */}
+                        </div>
+                        {/* End Grid */}
+                      </form>
+                      {/* End Form */}
+                    </div>
+                  </div>
+                </div>
+              ))}
+            </div>
+
+            {/* End Hire Us */}
+          </motion.div>
+        )}
+      </AnimatePresence>
+
+      {isLimitReached && (
+        <LimitReached onClose={() => dispatch(setIsLimitReached(false))} />
       )}
+    </>
     </>
   );
 };
+};
 
 export default FormCombineContainer;